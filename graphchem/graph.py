#!/usr/bin/env python
# -*- coding: utf-8 -*-
#
# graph.py
#
# Developed in 2019 by Travis Kessler <travis.j.kessler@gmail.com>
#

# Stdlib imports
from re import compile
from statistics import stdev

from numpy import asarray

# Vector representation for each atom
ATOMS = {'C': [1, 0], 'O': [0, 1]}

# Number of valence electons available for each atom
NUM_VALENCE = {'C': 4, 'O': 2}

# Correlation between number of bonds and bond angle
BOND_ANGLES = {1: 360, 2: 180, 3: 120, 4: 109.5}

# Vector representation for each bond type
BONDS = {
    '-': [1, 0, 0, 0, 0],
    '=': [0, 1, 0, 0, 0],
    '#': [0, 0, 1, 0, 0],
    '*': [0, 0, 0, 1, 0],
    '.': [0, 0, 0, 0, 1]
}

# Names of each bond type
BOND_NAMES = {
    '-': 'Single',
    '=': 'Double',
    '#': 'Triple',
    '*': 'Aromatic',
    '.': 'Disconnected'
}

# RegEx for finding link characters
LINK = compile(r'\d')


class _Atom:

    def __init__(self, id, char, branch_lvl):
        '''Atom object: represents an atom and its connections/bonds

        Args:
            id (int): identifier for the atom
            char (str): symbol for the atom
            branch_lvl (int): used by Graph._connect to determine branch
                connections
        '''

        self.connections = []
<<<<<<< HEAD
        self.state = None
=======
        self.state = 0
>>>>>>> b2c148fa
        self._id = id
        self._char = char
        self._bonds = []
        self._branch_lvl = branch_lvl
        self._link = None

    def initialize(self):
        '''Creates vector representations for the atom, its bonds, and its
        bond angle

        TODO: add more indices for atom distinctions
        '''

        bonds = [b[1] for b in self.connections]
        self._bonds = [
            sum([b[0] for b in bonds]),
            sum([b[1] for b in bonds]),
            sum([b[2] for b in bonds]),
            sum([b[3] for b in bonds]),
            sum([b[4] for b in bonds])
        ]

        bond_angle = BOND_ANGLES[(
            NUM_VALENCE[self._char] -
            (
                self._bonds[0] +
                2 * self._bonds[1] +
                3 * self._bonds[2]
            ) + sum(self._bonds)
        )] / 360

<<<<<<< HEAD
        self.state = []
        self.state.extend([a for a in ATOMS[self._char]])
        self.state.append(bond_angle)
        self.state.extend([b for b in self._bonds])
=======
        packed = [a for a in ATOMS[self._char]]
        packed.extend([b for b in self._bonds])
        return tuple(packed)
>>>>>>> b2c148fa


class Graph:

    def __init__(self, smiles):
        '''Graph object to represent atom connections for a given molecule

        Args:
            smiles (str): SMILES representation for a molecule; currently
                supports carbon and oxygen atoms, and single, double, triple,
                aromatic and disconnected bond types
        '''

        for idx, char in enumerate(smiles):
            if char not in list(ATOMS.keys()) \
             and char not in list(BONDS.keys()) \
             and LINK.match(char) is None \
             and char not in ['(', ')']:
                raise ValueError('Invalid SMILES character: {}'.format(
                    char
                ))
            if LINK.match(char) is not None and idx == 0:
                raise ValueError('Invalid link placement for {}'.format(
                    char
                ))
        self.atoms = self._construct(smiles)
        self.smiles = smiles
<<<<<<< HEAD
        self.reset_graph()
=======
        for atom in self.atoms:
            atom.initialize()
        self.__prev_feeds = []
>>>>>>> b2c148fa

    def __len__(self):

        return len(self.atoms)

<<<<<<< HEAD
    def __repr__(self):
        '''Returns graph representation, with each atom's ID, atom symbol and
        connections
        '''

        r = 'ID\tAtom\tConnections\n'
        for atom in self.atoms:
            r += '{}\t{}\t{}\n'.format(
                atom._id,
                atom._char,
                [(c[0], c[2]) for c in atom.connections]
            )
        return r

    @property
    def feed_len(self):
        '''Returns the length of each atom's feed, i.e. sum of neighbor states
        appended to current state
        '''

        return 2 * len(self.atoms[0].state)

    @property
    def state_len(self):
        '''Returns the length of each atom's state'''

        return len(self.atoms[0].state)

    @property
    def feeds(self):
        '''Returns all atoms' previous feeds (each timestep is generated from
        self.propagate using supplied transition function)
        '''

        return self.__prev_feeds

    @property
    def states(self):
        '''Returns all atoms' states'''

        return [a.state for a in self.atoms]

    def reset_graph(self):

        self.__prev_feeds = [[] for _ in range(len(self.atoms))]
        for a in self.atoms:
            a.initialize()

    def propagate(self, transition_fn):
        '''Updates the states of all atoms using supplied function

        Args:
            transition_fn (callable): function to perform operation; this
                function must return a single value, int or float
        '''

        if not callable(transition_fn):
            raise ReferenceError('Supplied `transition_fn` not callable')

        feed = []
        for idx, a in enumerate(self.atoms):
            a_feed = [i for i in a.state]
            a_feed.extend(self._stack(
                [self.atoms[c[0]].state for c in a.connections]
            ))
            feed.append(a_feed)
            self.__prev_feeds[idx].append(a_feed)
        new_states = transition_fn(feed)
        for idx, a in enumerate(self.atoms):
            if len(new_states[idx]) != len(a.state):
                raise RuntimeError(
                    'Transition function did not return a state equal to the'
                    ' length of the current state: {}, {}'.format(
                        len(new_states[idx]),
                        len(a.state)
                    )
                )
            a.state = new_states[idx]

    @staticmethod
    def _stack(it):
        '''Stacks each sub-iterable's values by index (similar to tf.reduce_sum)

        Args:
            it (iterable): iterable of iterables, where each sub-iterable is
                of equal length and is populated with ints or floats
        Returns:
            list: single-dimension list of stacked items
        '''

        stack = []
        for i in range(len(it[0])):
            stack.append(sum([s[i] for s in it]))
        return stack

=======
>>>>>>> b2c148fa
    @staticmethod
    def _construct(smiles):
        '''Creates _Atom objects for supplied molecule

        Args:
            smiles (str): molecule's SMILES string
<<<<<<< HEAD
=======

>>>>>>> b2c148fa
        Returns:
            list: each element is an _Atom object
        '''

        atoms = []
        branch_lvl = 0
        bond_type = BONDS['-']
        bond_name = BOND_NAMES['-']
        _offset = 0
        _new_branch = False
        for idx, char in enumerate(smiles):
            if char == '(':
                branch_lvl += 1
                _offset += 1
                _new_branch = True
            elif char == ')':
                branch_lvl -= 1
                _offset += 1
                _new_branch = False
            elif char in list(BONDS.keys()):
                bond_type = BONDS[char]
                _offset += 1
                bond_name = BOND_NAMES[char]
            elif LINK.match(char) is not None:
                _offset += 1
                atoms[-1]._link = int(char)
                for li, atom in enumerate(atoms[0: -1]):
                    if atom._link == int(char):
                        atom.connections.append(
                            (idx - _offset, bond_type, bond_name)
                        )
                        atoms[-1].connections.append(
                            (li, bond_type, bond_name)
                        )
                        break
            else:
                new_atom = _Atom(idx - _offset, char, branch_lvl)
                if idx > 0:
                    for i in range(1, len(atoms) + 1):
                        if atoms[-1 * i]._branch_lvl == branch_lvl:
                            if _new_branch:
                                continue
                            else:
                                atoms[-1 * i].connections.append(
                                    (idx - _offset, bond_type, bond_name)
                                )
                                new_atom.connections.append(
                                    (len(atoms) - i, bond_type, bond_name)
                                )
                                break
                        elif atoms[-1 * i]._branch_lvl < branch_lvl:
                            atoms[-1 * i].connections.append(
                                (idx - _offset, bond_type, bond_name)
                            )
                            new_atom.connections.append(
                                (len(atoms) - i, bond_type, bond_name)
                            )
                            _new_branch = False
                            break
                atoms.append(new_atom)
                bond_type = BONDS['-']
                bond_name = BOND_NAMES['-']
        return atoms


<<<<<<< HEAD
def test(feed):
=======
        r = 'ID\tAtom\tConnections\n'
        for atom in self.atoms:
            r += '{}\t{}\t{}\n'.format(
                atom._id,
                atom._char,
                [(c[0], c[2]) for c in atom.connections]
            )
        return r
>>>>>>> b2c148fa

    return feed[int(len(feed) / 2):]


if __name__ == '__main__':

<<<<<<< HEAD
    g = Graph('CC1=CC=C(C)O1')
    g.propagate(test)
    for f in g.feeds:
        print(f)
    print()
    g.propagate(test)
    for f in g.feeds:
        print(f)
=======
        return [a.pack() for a in self.atoms]

    def reset_states(self):
        '''Reset atom states (atom.state == 0) and all time-series info'''

        for atom in self.atoms:
            atom.state = 0
        self.__prev_feeds = []

    @property
    def states(self):
        '''Returns:
            tuple: states of all atoms
        '''

        return tuple([a.state for a in self.atoms])

    @property
    def current_repr(self):
        '''Returns:
            list: current transition function feed lists for all atoms
        '''

        return [self._get_feed(a) for a in self.atoms]

    @property
    def prev_repr(self):
        '''Returns:
            list: previous transition function feed lists for all previous
                propagations of each atom
        '''

        return self.__prev_feeds

    @property
    def model_repr(self):

        model_repr = []
        for a in range(len(self.__prev_feeds[0])):
            atom = []
            for propagation in self.__prev_feeds:
                atom.append(asarray(propagation[a]))
            model_repr.append(atom)
        return asarray(model_repr)

    def propagate(self, transition_fn):
        '''Updates the states of all atoms using supplied function

        Args:
            transition_fn (callable): function to perform operation; this
                function must return a single value, int or float
        '''

        if not callable(transition_fn):
            raise ReferenceError('Supplied `transition_fn` not callable')

        new_states = []
        prev_feed = []

        for atom in self.atoms:
            f = self._get_feed(atom)
            prev_feed.append(f)
            new_states.append(transition_fn([f]))

        for idx, atom in enumerate(self.atoms):
            atom.state = new_states[idx]
        self.__prev_feeds.append(prev_feed)

    def _get_feed(self, atom):
        '''Obtains transition function feed lists for supplied atom

        Args:
            atom (_Atom): atom object
        '''

        neighbor_atoms = [self.atoms[a[0]] for a in atom.connections]
        neighbor_states = [a.state for a in neighbor_atoms]
        neighbor_repr = [a.pack() for a in neighbor_atoms]
        states_stack = self._stack(neighbor_states)
        repr_stack = self._vert_stack(neighbor_repr)
        return (states_stack,) + repr_stack

    @staticmethod
    def _stack(it):
        '''Computes a "stack" from items in supplied iterable

        NOTE: this can probably be improved

        Args:
            it (iterable): iterable values, int or float
        '''

        return sum(it)

    def _vert_stack(self, it):
        '''Creates "stacks" for each iterable item's values, stacking all the
        iterable's item's values by index

        Args:
            it (iterable): iterable of iterables, where each sub-iterable is
                of equal length and is populated with ints or floats
        '''

        stack = []
        for i in range(len(it[0])):
            stack.append(self._stack([s[i] for s in it]))
        return tuple(stack)
>>>>>>> b2c148fa
<|MERGE_RESOLUTION|>--- conflicted
+++ resolved
@@ -56,11 +56,7 @@
         '''
 
         self.connections = []
-<<<<<<< HEAD
         self.state = None
-=======
-        self.state = 0
->>>>>>> b2c148fa
         self._id = id
         self._char = char
         self._bonds = []
@@ -92,16 +88,10 @@
             ) + sum(self._bonds)
         )] / 360
 
-<<<<<<< HEAD
         self.state = []
         self.state.extend([a for a in ATOMS[self._char]])
         self.state.append(bond_angle)
         self.state.extend([b for b in self._bonds])
-=======
-        packed = [a for a in ATOMS[self._char]]
-        packed.extend([b for b in self._bonds])
-        return tuple(packed)
->>>>>>> b2c148fa
 
 
 class Graph:
@@ -129,19 +119,12 @@
                 ))
         self.atoms = self._construct(smiles)
         self.smiles = smiles
-<<<<<<< HEAD
         self.reset_graph()
-=======
-        for atom in self.atoms:
-            atom.initialize()
-        self.__prev_feeds = []
->>>>>>> b2c148fa
 
     def __len__(self):
 
         return len(self.atoms)
 
-<<<<<<< HEAD
     def __repr__(self):
         '''Returns graph representation, with each atom's ID, atom symbol and
         connections
@@ -237,18 +220,12 @@
             stack.append(sum([s[i] for s in it]))
         return stack
 
-=======
->>>>>>> b2c148fa
     @staticmethod
     def _construct(smiles):
         '''Creates _Atom objects for supplied molecule
 
         Args:
             smiles (str): molecule's SMILES string
-<<<<<<< HEAD
-=======
-
->>>>>>> b2c148fa
         Returns:
             list: each element is an _Atom object
         '''
@@ -311,142 +288,4 @@
                 atoms.append(new_atom)
                 bond_type = BONDS['-']
                 bond_name = BOND_NAMES['-']
-        return atoms
-
-
-<<<<<<< HEAD
-def test(feed):
-=======
-        r = 'ID\tAtom\tConnections\n'
-        for atom in self.atoms:
-            r += '{}\t{}\t{}\n'.format(
-                atom._id,
-                atom._char,
-                [(c[0], c[2]) for c in atom.connections]
-            )
-        return r
->>>>>>> b2c148fa
-
-    return feed[int(len(feed) / 2):]
-
-
-if __name__ == '__main__':
-
-<<<<<<< HEAD
-    g = Graph('CC1=CC=C(C)O1')
-    g.propagate(test)
-    for f in g.feeds:
-        print(f)
-    print()
-    g.propagate(test)
-    for f in g.feeds:
-        print(f)
-=======
-        return [a.pack() for a in self.atoms]
-
-    def reset_states(self):
-        '''Reset atom states (atom.state == 0) and all time-series info'''
-
-        for atom in self.atoms:
-            atom.state = 0
-        self.__prev_feeds = []
-
-    @property
-    def states(self):
-        '''Returns:
-            tuple: states of all atoms
-        '''
-
-        return tuple([a.state for a in self.atoms])
-
-    @property
-    def current_repr(self):
-        '''Returns:
-            list: current transition function feed lists for all atoms
-        '''
-
-        return [self._get_feed(a) for a in self.atoms]
-
-    @property
-    def prev_repr(self):
-        '''Returns:
-            list: previous transition function feed lists for all previous
-                propagations of each atom
-        '''
-
-        return self.__prev_feeds
-
-    @property
-    def model_repr(self):
-
-        model_repr = []
-        for a in range(len(self.__prev_feeds[0])):
-            atom = []
-            for propagation in self.__prev_feeds:
-                atom.append(asarray(propagation[a]))
-            model_repr.append(atom)
-        return asarray(model_repr)
-
-    def propagate(self, transition_fn):
-        '''Updates the states of all atoms using supplied function
-
-        Args:
-            transition_fn (callable): function to perform operation; this
-                function must return a single value, int or float
-        '''
-
-        if not callable(transition_fn):
-            raise ReferenceError('Supplied `transition_fn` not callable')
-
-        new_states = []
-        prev_feed = []
-
-        for atom in self.atoms:
-            f = self._get_feed(atom)
-            prev_feed.append(f)
-            new_states.append(transition_fn([f]))
-
-        for idx, atom in enumerate(self.atoms):
-            atom.state = new_states[idx]
-        self.__prev_feeds.append(prev_feed)
-
-    def _get_feed(self, atom):
-        '''Obtains transition function feed lists for supplied atom
-
-        Args:
-            atom (_Atom): atom object
-        '''
-
-        neighbor_atoms = [self.atoms[a[0]] for a in atom.connections]
-        neighbor_states = [a.state for a in neighbor_atoms]
-        neighbor_repr = [a.pack() for a in neighbor_atoms]
-        states_stack = self._stack(neighbor_states)
-        repr_stack = self._vert_stack(neighbor_repr)
-        return (states_stack,) + repr_stack
-
-    @staticmethod
-    def _stack(it):
-        '''Computes a "stack" from items in supplied iterable
-
-        NOTE: this can probably be improved
-
-        Args:
-            it (iterable): iterable values, int or float
-        '''
-
-        return sum(it)
-
-    def _vert_stack(self, it):
-        '''Creates "stacks" for each iterable item's values, stacking all the
-        iterable's item's values by index
-
-        Args:
-            it (iterable): iterable of iterables, where each sub-iterable is
-                of equal length and is populated with ints or floats
-        '''
-
-        stack = []
-        for i in range(len(it[0])):
-            stack.append(self._stack([s[i] for s in it]))
-        return tuple(stack)
->>>>>>> b2c148fa
+        return atoms